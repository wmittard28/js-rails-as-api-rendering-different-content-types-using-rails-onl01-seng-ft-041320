# Rendering Different Content Types in Rails

## Learning Goals

- Override the default Rails view
- Render plain text from a Rails controller
- Render JSON from a Rails controller

## Introduction

In the previous lesson, we revisited the default Rails MVC structure, and at the
end, an ERB file was rendered. Rails, however, can render multiple types of
content. In this lesson, we're going to look at some of the content types
most useful to us as we build a Rails API.

To follow along, run `rails db:migrate` and `rails db:seed` to set up your
database and example data.

## Overriding the Default Rails View 

Leaving off from the solution of the last lesson, the`index` action rendered all
birds:

```ruby
class BirdsController < ApplicationController
  def index
    @birds = Bird.all
  end
end
```

And we know that this is the same as explicitly stating:

```ruby
class BirdsController < ApplicationController
  def index
    @birds = Bird.all
    render 'birds/index.html.erb'
  end
end
```

But we aren't restricted to displaying ERB. We can indicate to what type
of content we render. Let's first look at plain text.

### Render Plain Text From a Controller

To render plain text from a Rails controller, you specify `plain:`, followed by
the text you want to display:

```ruby
class BirdsController < ApplicationController
  def index
    @birds = Bird.all
    render plain: "Hello #{@birds[3].name}"
  end
end
```

In the browser, this displays as:

```text
Hello Mourning Dove
```

This isn't very fancy, but **_this is actually enough for us to start using our
JavaScript skills and access with a `fetch()` request_**. To check this out
yourself, in this code-along, there is an HTML file, `example_frontend.html`.
<<<<<<< HEAD
Replace `BirdsController` with the code above, start up the Rails server and
open `example_frontend.html`. From the browser's console, with the Rails server
=======
Replace `BirdsController` with the code above, start up the Rails server and 
open `example_frontend.html`. From the browser's console, with the Rails server 
>>>>>>> dd77aea7
running, run the following:

```js
fetch('http://localhost:3000/birds').then(response => response.text()).then(text => console.log(text))
// > Promise {<pending>}
Hello Mourning Dove
```

> **Notice**: On resolution of the `fetch()` request here, in the first
`.then()`, `response.text()` is called, since we're handling plain text.

We haven't really escaped the MVC structure of Rails, but we're no longer using
the ERB view, nor are we really _viewing_ in the same way we were before.

We've actually requested data, and since it is just plain text, JavaScript can
handle that. But, Rails has one better.

### Render JSON From a Controller

To render _JSON_ from a Rails controller, you specify `json:` followed by anything
that can be converted to JSON format:

```ruby
class BirdsController < ApplicationController
  def index
    @birds = Bird.all
    render json: 'Remember that JSON is just object notation converted to string data'
  end
end
```

We can pass strings as we see above, as well as hashes, arrays and other data
types. It will all be converted to JavaScript Object Notation.

In our bird watching case, we've already got a collection of data in our `index`
action, so we can write:

```ruby
class BirdsController < ApplicationController
  def index
    @birds = Bird.all
    render json: @birds
  end
end
```

With the Rails server running, check out `http://localhost:3000/birds`. You
should see that Rails has output all the data available from all the `Bird`
records!

```js
[
  {
      "id": 1,
      "name": "Black-Capped Chickadee",
      "species": "Poecile Atricapillus",
      "created_at": "2019-05-09T11:07:58.188Z",
      "updated_at": "2019-05-09T11:07:58.188Z"
    },
    {
      "id": 2,
      "name": "Grackle",
      "species": "Quiscalus Quiscula",
      "created_at": "2019-05-09T11:07:58.195Z",
      "updated_at": "2019-05-09T11:07:58.195Z"
    },
    {
      "id": 3,
      "name": "Common Starling",
      "species": "Sturnus Vulgaris",
      "created_at": "2019-05-09T11:07:58.199Z",
      "updated_at": "2019-05-09T11:07:58.199Z"
    },
    {
      "id": 4,
      "name": "Mourning Dove",
      "species": "Zenaida Macroura",
      "created_at": "2019-05-09T11:07:58.205Z",
      "updated_at": "2019-05-09T11:07:58.205Z"
    }
]
```

Going back to our `example_frontend.html`, we could send another `fetch()`
request to the same place, only this time, since we're handling JSON, we'll swap
out `text()` for `json()`:

```js
fetch('http://localhost:3000/birds').then(response => response.json()).then(object => console.log(object))
// > Promise {<pending>}
 > [{…}, {…}, {…}, {…}]

// 0: {id: 1, name: "Black-Capped Chickadee", species: "Poecile Atricapillus", created_at: "2019-05-09T11:07:58.188Z", updated_at: "2019-05-09T11:07:58.188Z"}
// 1: {id: 2, name: "Grackle", species: "Quiscalus Quiscula", created_at: "2019-05-09T11:07:58.195Z", updated_at: "2019-05-09T11:07:58.195Z"}
// 2: {id: 3, name: "Common Starling", species: "Sturnus Vulgaris", created_at: "2019-05-09T11:07:58.199Z", updated_at: "2019-05-09T11:07:58.199Z"}
// 3: {id: 4, name: "Mourning Dove", species: "Zenaida Macroura", created_at: "2019-05-09T11:07:58.205Z", updated_at: "2019-05-09T11:07:58.205Z"}
```

Four birds!

You may also often see more detailed nesting in the `render json:` statement:

```ruby
class BirdsController < ApplicationController
  def index
    @birds = Bird.all
    render json: { birds: @birds, messages: ['Hello Birds', 'Goodbye Birds'] }
  end
end
```

Notice that the above would alter the structure of the data being rendered. Rather
than an array of four birds, an object with two keys, each pointing to an array
would be rendered instead. We will explore shaping our data in greater detail in
upcoming lessons, but it is a critical concept to consider. 

With the intent of constructing an API, we always want to be thinking about data. 
Well structured API data can _make your frontend code simpler_. Poorly structured 
API data can lead to complicated nests of JavaScript enumerables.

## Conclusion

Let's take a step back and consider what all this means because this is
actually huge! Now that you know that Rails can render JSON, you have the
ability to create entirely independent JavaScript frontends that can communicate
with Rails backends!<|MERGE_RESOLUTION|>--- conflicted
+++ resolved
@@ -40,8 +40,8 @@
 end
 ```
 
-But we aren't restricted to displaying ERB. We can indicate to what type
-of content we render. Let's first look at plain text.
+But we aren't restricted to displaying ERB. We can indicate what type
+of content we want to render. Let's first look at plain text.
 
 ### Render Plain Text From a Controller
 
@@ -66,13 +66,8 @@
 This isn't very fancy, but **_this is actually enough for us to start using our
 JavaScript skills and access with a `fetch()` request_**. To check this out
 yourself, in this code-along, there is an HTML file, `example_frontend.html`.
-<<<<<<< HEAD
 Replace `BirdsController` with the code above, start up the Rails server and
 open `example_frontend.html`. From the browser's console, with the Rails server
-=======
-Replace `BirdsController` with the code above, start up the Rails server and 
-open `example_frontend.html`. From the browser's console, with the Rails server 
->>>>>>> dd77aea7
 running, run the following:
 
 ```js
